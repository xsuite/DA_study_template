--- conflicted
+++ resolved
@@ -480,110 +480,6 @@
     }
 
 
-<<<<<<< HEAD
-=======
-def luminosity_leveling(
-    collider, config_lumi_leveling, config_beambeam, additional_targets_lumi=None, crab=False
-):
-    if additional_targets_lumi is None:
-        additional_targets_lumi = []
-    for ip_name in config_lumi_leveling.keys():
-        print(f"\n --- Leveling in {ip_name} ---")
-
-        config_this_ip = config_lumi_leveling[ip_name]
-        bump_range = config_this_ip["bump_range"]
-
-        assert config_this_ip[
-            "preserve_angles_at_ip"
-        ], "Only preserve_angles_at_ip=True is supported for now"
-        assert config_this_ip[
-            "preserve_bump_closure"
-        ], "Only preserve_bump_closure=True is supported for now"
-
-        beta0_b1 = collider.lhcb1.particle_ref.beta0[0]
-        f_rev = 1 / (collider.lhcb1.get_length() / (beta0_b1 * clight))
-
-        targets = []
-        if "luminosity" in config_this_ip.keys():
-            targets.append(
-                xt.TargetLuminosity(
-                    ip_name=ip_name,
-                    luminosity=config_this_ip["luminosity"],
-                    crab=crab,
-                    tol=1e30,  # 0.01 * config_this_ip["luminosity"],
-                    f_rev=f_rev,
-                    num_colliding_bunches=config_this_ip["num_colliding_bunches"],
-                    num_particles_per_bunch=config_beambeam["num_particles_per_bunch"],
-                    sigma_z=config_beambeam["sigma_z"],
-                    nemitt_x=config_beambeam["nemitt_x"],
-                    nemitt_y=config_beambeam["nemitt_y"],
-                    log=True,
-                )
-            )
-
-            # Added this line for constraints
-            targets.extend(additional_targets_lumi)
-        elif "separation_in_sigmas" in config_this_ip.keys():
-            targets.append(
-                xt.TargetSeparation(
-                    ip_name=ip_name,
-                    separation_norm=config_this_ip["separation_in_sigmas"],
-                    tol=1e-4,  # in sigmas
-                    plane=config_this_ip["plane"],
-                    nemitt_x=config_beambeam["nemitt_x"],
-                    nemitt_y=config_beambeam["nemitt_y"],
-                )
-            )
-        else:
-            raise ValueError("Either `luminosity` or `separation_in_sigmas` must be specified")
-
-        if config_this_ip["impose_separation_orthogonal_to_crossing"]:
-            targets.append(xt.TargetSeparationOrthogonalToCrossing(ip_name="ip8"))
-        vary = [xt.VaryList(config_this_ip["knobs"], step=1e-4)]
-        # Target and knobs to rematch the crossing angles and close the bumps
-        for line_name in ["lhcb1", "lhcb2"]:
-            targets += [
-                # Preserve crossing angle
-                xt.TargetList(
-                    ["px", "py"], at=ip_name, line=line_name, value="preserve", tol=1e-7, scale=1e3
-                ),
-                # Close the bumps
-                xt.TargetList(
-                    ["x", "y"],
-                    at=bump_range[line_name][-1],
-                    line=line_name,
-                    value="preserve",
-                    tol=1e-5,
-                    scale=1,
-                ),
-                xt.TargetList(
-                    ["px", "py"],
-                    at=bump_range[line_name][-1],
-                    line=line_name,
-                    value="preserve",
-                    tol=1e-5,
-                    scale=1e3,
-                ),
-            ]
-
-        vary.append(xt.VaryList(config_this_ip["corrector_knob_names"], step=1e-7))
-
-        # Match
-        tw0 = collider.twiss(lines=["lhcb1", "lhcb2"])
-        collider.match(
-            lines=["lhcb1", "lhcb2"],
-            start=[bump_range["lhcb1"][0], bump_range["lhcb2"][0]],
-            end=[bump_range["lhcb1"][-1], bump_range["lhcb2"][-1]],
-            init=tw0,
-            init_at=xt.START,
-            targets=targets,
-            vary=vary,
-        )
-
-    return collider
-
-
->>>>>>> 919a5084
 def compute_PU(luminosity, num_colliding_bunches, T_rev0, cross_section=281e-24):
     return luminosity / num_colliding_bunches * cross_section * T_rev0
 
