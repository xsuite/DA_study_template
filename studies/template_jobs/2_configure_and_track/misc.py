--- conflicted
+++ resolved
@@ -1,10 +1,6 @@
 # Imports
 import json
-<<<<<<< HEAD
 import os
-=======
->>>>>>> 10bd5bc8
-
 import numpy as np
 import xtrack as xt
 from scipy.constants import c as clight
