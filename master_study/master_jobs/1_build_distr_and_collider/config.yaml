--- conflicted
+++ resolved
@@ -11,14 +11,9 @@
     acc-models-lhc: /afs/cern.ch/eng/lhc/optics/runIII 
 
   # Optics file
-<<<<<<< HEAD
   optics_file: acc-models-lhc/RunIII_dev/Proton_2023/opticsfile.12 #
   slicefactor: 4 
   
-=======
-  optics_file: acc-models-lhc/RunIII_dev/Proton_2023/opticsfile.1 #
-
->>>>>>> 3c90aa62
   # Beam parameters
   beam_config:
     lhcb1:
