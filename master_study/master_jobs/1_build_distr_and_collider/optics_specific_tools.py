--- conflicted
+++ resolved
@@ -91,49 +91,6 @@
 
 def apply_optics(mad, optics_file):
     mad.call(optics_file)
-<<<<<<< HEAD
-    mad.call('ir7_strengths.madx')
-    mad.input('on_alice := on_alice_normalized * 7000. * 82. /nrj;')
-    mad.input('on_lhcb := on_lhcb_normalized * 7000. * 82. /nrj;')
-
-def _redefine_crossing_save_disable_restore(mad):
-
-    mad.input('''
-    crossing_save: macro = {
-    on_x1_aux=on_x1;on_sep1_aux=on_sep1;on_a1_aux=on_a1;on_o1_aux=on_o1;
-    on_x2_aux=on_x2;on_sep2_aux=on_sep2;on_a2_aux=on_a2;on_o2_aux=on_o2; on_oe2_aux=on_oe2;
-    on_x5_aux=on_x5;on_sep5_aux=on_sep5;on_a5_aux=on_a5;on_o5_aux=on_o5;
-    on_x8_aux=on_x8;on_sep8_aux=on_sep8;on_a8_aux=on_a8;on_o8_aux=on_o8;
-    on_disp_aux=on_disp;
-    on_alice_aux=on_alice;
-    on_lhcb_aux=on_lhcb;
-    on_ov2_aux=on_ov2;
-    on_ov5_aux=on_ov5;
-    };
-
-    crossing_disable: macro={
-    on_x1=0;on_sep1=0;on_a1=0;on_o1=0;
-    on_x2=0;on_sep2=0;on_a2=0;on_o2=0;on_oe2=0;
-    on_x5=0;on_sep5=0;on_a5=0;on_o5=0;
-    on_x8=0;on_sep8=0;on_a8=0;on_o8=0;
-    on_disp=0;
-    on_alice=0; on_lhcb=0;
-    on_ov2=0;on_ov5=0;
-    };
-
-    crossing_restore: macro={
-    on_x1=on_x1_aux;on_sep1=on_sep1_aux;on_a1=on_a1_aux;on_o1=on_o1_aux;
-    on_x2=on_x2_aux;on_sep2=on_sep2_aux;on_a2=on_a2_aux;on_o2=on_o2_aux; on_oe2=on_oe2_aux;
-    on_x5=on_x5_aux;on_sep5=on_sep5_aux;on_a5=on_a5_aux;on_o5=on_o5_aux;
-    on_x8=on_x8_aux;on_sep8=on_sep8_aux;on_a8=on_a8_aux;on_o8=on_o8_aux;
-    on_disp=on_disp_aux;
-    on_alice=on_alice_aux; on_lhcb=on_lhcb_aux;
-    on_ov2=on_ov2_aux;
-    on_ov5=on_ov5_aux;
-    };
-    ''')
-=======
     mad.call("ir7_strengths.madx")
     mad.input("on_alice := on_alice_normalized * 7000. / nrj;")
-    mad.input("on_lhcb := on_lhcb_normalized * 7000. / nrj;")
->>>>>>> 060718d8
+    mad.input("on_lhcb := on_lhcb_normalized * 7000. / nrj;")