--- conflicted
+++ resolved
@@ -249,11 +249,7 @@
 
 
 
-<<<<<<< HEAD
-def compute_PU(luminosity, num_colliding_bunches, T_rev0, cross_section=281e-28):
-=======
 def compute_PU(luminosity, num_colliding_bunches, T_rev0, cross_section=513e-28):
->>>>>>> 060718d8
     return luminosity / num_colliding_bunches * cross_section * T_rev0
 
 if __name__ == "__main__":
